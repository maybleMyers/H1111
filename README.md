<<<<<<< HEAD
Everything seems to be working for the framepack and wanX-i2v tabs previews. I still need to test more.
wip!
=======
![GUI Screenshot](images/screenshot.png)

# H1111



This is a GUI for tech wizard kohya-ss's musubi tuner's inference script.
https://github.com/kohya-ss/musubi-tuner

It allows inference with these models:  
FramePack  
Hunyuan-t2v  
Hunyuan-i2v  
Hunyuan-v2v  
WanX-t2v  
WanX-i2v  
WanX-v2v  
SkyReels-i2v  
SkyReels-t2v  

If you are running out of vram use block swapping and some form of attention besides sdpa or torch and use split attention. Sage attention is the fastest/lowest vram but difficult to install in windows. I would say the easiest to get to run is xformers attention, you can usually get it with "pip install xformers".

Best quality will be obtained with only enabling block swapping and using the fp16 model with sdpa attention. You can speed things up with cfg skip, fp8 scaled, slg skip is small speedup, sage attention is fastest but all speedups come with quality degradations. I designed this to try to focus on quality over speed.

If you are using a lora that you didn't train with musubi you need to drag it to the convert lora tab and convert it to the default format. It should spit it out into the /lora folder.

If you need additional installation instructions or information create an issue and I will try to help. Also there are alot of settings notes on the musubi github linked above.  

For torch 2.7.0 and windows installation try:  
pip install typing-extensions  
pip install torch==2.7.0+cu128 torchvision==0.22.0+cu128 --index-url https://download.pytorch.org/whl/cu128  
pip install -r requirementsTorch27.txt  

## To Use FramePack

Install as normal, then install the frame pack requirements in requirementsFP.txt.  
pip install -r requirementsFP.txt  

download these 5 files from https://huggingface.co/maybleMyers/framepack_h1111 and put them in a subfolder named hunyuan (H1111/hunyuan), or reference where they are in the gui if you have already aquired them.  

FramePackI2V_HY_bf16.safetensors  

clip_l.safetensors  

llava_llama3_fp16.safetensors  

model.safetensors  

pytorch_model.pt  

Lora trained with musubi tuner's framepack training confirmed to work great. Normal lora trained for hunyuan kinda suck. Use a lot of block swap this is a different back end than the official repo. If you select fp8 and fp8 scaled it will all fit on a 24gb gpu for fastest speed, about 3s/it or 1:17 per second of video w/ a 4090.  Best quality will be obtained with just block swapping/sdpa attention/full model though.  

Put loras in a /lora subfolder, if not trained with musubi you need to convert them.  

Here is an example prompt for a 5 second video with 4 sections using sectional prompting, also supports longer videos with indexes ie 0-2  ;;;3-5 etc:  

0:A cinematic video showcases a cute blue penguin wearing sunglasses. The penguin runs quickly into mcdonalds.;;;1:The penguin runs quickly into mcdonalds and jumps up on a table and starts eating his food. The penguin's name is Piplup he is a famous Pokemon actor. The video is a fast action sequence animation showing the penguin running into a mcdonalds an jumping up onto a table.;;;2:The penguin is seated at a table and is enjoying his happy meal. The penguin's name is Piplup he is a famous Pokemon actor. The video is a fast action sequence animation showing the penguin running into a mcdonalds and jumping up onto a table.;;;3:The penguin is seated at a table and is happily enjoying his happy meal. The penguin's name is Piplup he is a famous Pokemon actor. The penguin flexes his huge arm muscles at the end of the video.  

I have added support for 4 sectional images during inference. It works best when the images are close together. Refer to the screen shot for an example of a working 5 second video.  

For more details on using framepack with musubi go here https://github.com/kohya-ss/musubi-tuner/blob/main/docs/framepack.md  

## To Use the new Skyreels-V2 models

I have provided these 2 at https://huggingface.co/maybleMyers/wan_files_for_h1111  

 SkyReels-V2-I2V-14B-720P-FP16.safetensors  
 SkyReels-V2-I2V-14B-540P-FP16.safetensors  

You can just drop them into the wan folder and use them in the WanX-i2v tab. Skyreels-V2 is a fine tune from Wan2.1.  
If you have download the kijai variants the will not work because he added extra keys to the model.  

## To Use WanX

To use wanX download these and toss them in the wan subfolder:
Download the T5 `models_t5_umt5-xxl-enc-bf16.pth`, vae `Wan2.1_VAE.pth` and CLIP `models_clip_open-clip-xlm-roberta-large-vit-huge-14.pth` from the following page: https://huggingface.co/Wan-AI/Wan2.1-I2V-14B-720P/tree/main    

Download the DiT weights from the following page: https://huggingface.co/Comfy-Org/Wan_2.1_ComfyUI_repackaged/tree/main/split_files/diffusion_models  
ie : wan2.1_i2v_720p_14B_fp16.safetensors  

For the fun control option in WanX-i2v I recommend the fp16 weights here: https://huggingface.co/maybleMyers/wan_files_for_h1111/tree/main  
Wan2.1-Fun-14B-Control_fp16.safetensors  

git pull to update the installation
pip install -r requirements.txt

I have tested the 14B i2v and t2v models so far to be working

## changlog
4/30/2025  
    Previews for framepack in the preview branch. You will need to reinstall requirements and requirementsFP.txt (pip install -r requirements.txt)  
4/29/2025  
    Add initial preview support to the wanX-i2v tab based. If you want to use them use the preview branch. Thanks to Sarania (https://github.com/Sarania/musubi-tuner)   
    Wan2.1-Fun-V1.1-14B-InP-FP16.safetensors is available at https://huggingface.co/maybleMyers/wan_files_for_h1111  
    Fix bug in hunyuan-t2v not loading lora.  
4/26/2025  
    Add SkyReels-V2-I2V-14B-720P-FP16.safetensors to supported models.  
    Added alot better options for Framepack including working sectional images, Thanks to kohya!  
4/25/2025  
    Framepack backend updates for better LoRa support for LoRa's trained with musubi tuner. Also better weighting options.  
4/24/2025  
    Update FramePack backend to musubi backend instead of original. Offers much improved speed and some quality improvements.  
    Add support for torch 2.7.0 + cuda 12.8  
4/18/2025  
    Add initial support for FramePack. https://github.com/lllyasviel/FramePack  
4/15/2025  
    Add much improved functionality for the wan fun control model. Added strength imrpovements and dropoff code to choose when to apply the control video. Thanks wordbrew.  
4/3/2025  
    Add support for hunyuan i2v model. Download the clip vision from https://huggingface.co/maybleMyers/H1111_Hunyuan_i2v And download the official model from hunyuan's website and rename it to mp_rank_00_model_states_i2v.pt https://huggingface.co/tencent/HunyuanVideo-I2V/tree/main/hunyuan-video-i2v-720p/transformers  add both to your hunyuan folder.  
3/29/2025  
    Added support for fun models! download dit from https://huggingface.co/alibaba-pai/Wan2.1-Fun-14B-Control and specify correct task type and dit location. I renamed it from diffusion_pytorch_model to Wan2.1-Fun-14B-control. Works in the normal WanX-i2v tab when you select the control option at the bottom of the page.  
3/23/2025  
    Added Wanx cfg skip functionality to skip cfg guidance during inference for faster generations but less following of the prompt  
3/22/2025  
    Added WanX-i2v end frame functionality  
3/20/2025  
    Added WanX-v2v functionality.  
3/18/2025  
    Added Skip Layer Guidance for WanX-i2v.  
3/13/2025  
    Added extend video functionality to WanX-i2v. It kind of works .  
3/12/2025  
    Added ability to send the last frame of a video to the input in WanX-i2v. Also you can now use this to extend the video. You can do multiple batches at each step and pick the best extended video then generate an even longer one.  
3/9/2025  
    Added batching ability for a folder full of images in WanX-i2v tab. Added flash attn for windows prebuilt wheel.  
3/8/2025  
    Added support for wan lora's. Remember to convert them first in the convert lora tab.  
3/5/2025  
    Added ability to batch a folder of images with skyreels i2v, so you can make a video with every image in a folder.
3/2/2025  
    Added initial support for wanX-2.1 Image to Video and Text to Video inference.  
3/1/2025  
    Added support for Skyreels Video to Video and Text to Video.   
2/23/2025  
    Added initial support for skyreels-V1 using musubi's skyreel implementation. (thanks  sdbds)
download models from https://huggingface.co/Kijai/SkyReels-V1-Hunyuan_comfy and add them to your hunyuan folder
skyreels_hunyuan_i2v_bf16.safetensors
skyreels_hunyuan_t2v_bf16.safetensors

## Requirements

- Python 3.10
- CUDA 12.4

## Basic Installation (Linux)

Tested on ubuntu 24

to update navigate to H1111 and git pull

```powershell
git clone https://github.com/maybleMyers/H1111
cd H1111
python -m venv env
#(if you have another version of python do python3.10 -m venv env after you install it with sudo apt install python3.10 python3.10-venv python3.10-distutils)
source env/bin/activate 
pip install torch==2.5.1 torchvision --index-url https://download.pytorch.org/whl/cu124 
pip install -r requirements.txt
pip install flash-attn --no-build-isolation
pip install sageattention==1.0.6
might need python3.10-dev as well for sage attention to work

```

run with  
source env/bin/activate  
python h1111.py

for GPU1
CUDA_VISIBLE_DEVICES=1 python h1111.py

## Basic Installation (Windows)



First, open PowerShell and navigate to your desired installation directory. Then run these commands:

```powershell
git clone https://github.com/maybleMyers/H1111
cd H1111
python -m venv env
./env/scripts/activate
pip install torch==2.5.1 torchvision --index-url https://download.pytorch.org/whl/cu124 
pip install -r requirements.txt

```

## To run

```
env/scripts/activate
python h1111.py
```

open 127.0.0.1:7860 in a browser

You can set cuda device to 1,2,3,4,5,6,7 etc in the env once activated in a separate terminal to run unlimited copies at once if you have another gpu.

## to use stock hunyuan models

https://huggingface.co/tencent/HunyuanVideo/resolve/main/hunyuan-video-t2v-720p/transformers/mp_rank_00_model_states.pt  

https://huggingface.co/tencent/HunyuanVideo/resolve/main/hunyuan-video-t2v-720p/vae/pytorch_model.pt  

https://huggingface.co/Comfy-Org/HunyuanVideo_repackaged/resolve/main/split_files/text_encoders/llava_llama3_fp16.safetensors  

https://huggingface.co/Comfy-Org/HunyuanVideo_repackaged/resolve/main/split_files/text_encoders/clip_l.safetensors  

#fp8 dit model

https://huggingface.co/kohya-ss/HunyuanVideo-fp8_e4m3fn-unofficial/resolve/main/mp_rank_00_model_states_fp8.safetensors  

place models in H1111/hunyuan folder

### Optional: Install Xformers
```powershell
pip install --no-deps xformers --index-url https://download.pytorch.org/whl/cu124
```

### Optional: Install Flash Attention
Note: This can take 1-5 hour to install even on a good CPU, but provides faster generation.  
I have uploaded a wheel for windows users to match cuda 12.4 and python 3.10.(thanks lldacing)
https://huggingface.co/maybleMyers/wan_files_for_h1111/resolve/main/flash_attn-2.7.4%2Bcu124torch2.5.1cxx11abiFALSE-cp310-cp310-win_amd64.whl?download=true  

```powershell
pip install flash-attn --no-build-isolation

If you have downloaded the wheel you can install it with:

pip install "flash_attn-2.7.4+cu124torch2.5.1cxx11abiFALSE-cp310-cp310-win_amd64.whl"
```
```
>>>>>>> 840a7025
<|MERGE_RESOLUTION|>--- conflicted
+++ resolved
@@ -1,7 +1,3 @@
-<<<<<<< HEAD
-Everything seems to be working for the framepack and wanX-i2v tabs previews. I still need to test more.
-wip!
-=======
 ![GUI Screenshot](images/screenshot.png)
 
 # H1111
@@ -233,5 +229,4 @@
 
 pip install "flash_attn-2.7.4+cu124torch2.5.1cxx11abiFALSE-cp310-cp310-win_amd64.whl"
 ```
-```
->>>>>>> 840a7025
+```